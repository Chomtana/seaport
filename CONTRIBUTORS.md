<<<<<<< HEAD
# Seaport Contributors

Contributor                    | ENS
------------------------------ | ------------------------------
0age                           | `0age.eth`
d1ll0n                         | `d1ll0n.eth`
transmissions11                | `t11s.eth`
Kartik                         | `slokh.eth`
LeFevre                        | `lefevre.eth`
Joseph Schiarizzi              | `CupOJoseph.eth`
Aspyn Palatnick                | `stuckinaboot.eth`
James Wenzel                   | `emo.eth`
Stephan Min                    | `stephanm.eth`
Ryan Ghods                     | `ralxz.eth`
0xPatissier                    |
pcaversaccio                   |
David Eiber                    |
hack3r-0m                      | `hack3r-0m.eth`
csanuragjain                   |
Diego Estevez                  | `antidiego.eth`
Chomtana                       | `chomtana.eth`
Saw-mon and Natalie            | `sawmonandnatalie.eth`
0xBeans                        | `0xBeans.eth`
0x4non                         | `punkdev.eth`
Laurence E. Day                | `norsefire.eth`
vectorized.eth                 | `vectorized.eth`
karmacoma                      | `karmacoma.eth`
horsefacts                     | `horsefacts.eth`
UncarvedBlock                  | `uncarvedblock.eth`
Zoraiz Mahmood                 | `zorz.eth`
William Poulin                 | `wpoulin.eth`
Rajiv Patel-O'Connor           | `rajivpoc.eth`
tserg                          | `tserg.eth`
cygaar                         | `cygaar.eth`
Meta0xNull                     | `meta0xnull.eth`
sach1r0                        |
gpersoon                       | `gpersoon.eth`
Matt Solomon                   | `msolomon.eth`
twojoy0                        |
Weikang Song                   | `weikangs.eth`
zer0dot                        | `zer0dot.eth`
Mudit Gupta                    | `mudit.eth`
ori_dabush                     |
leonardoalt                    | `leoalt.eth`
cmichel                        | `cmichel.eth`
Daniel Gelfand                 |
PraneshASP                     | `pranesh.eth`
JasperAlexander                |
okkothejawa                    |
FlameHorizon                   |
vdrg                           |
Ellahi                         | `ellahi.eth`
zaz                            | `1zaz1.eth`
berndartmueller                | `berndartmueller.eth`
dmfxyz                         | `dmfxyz.eth`
daltoncoder                    | `dontkillrobots.eth`
0xf4ce                         | `0xf4ce.eth`
phaze                          | `phaze.eth`
=======
# Seaport Contributors

Contributor                    | ENS
------------------------------ | ------------------------------
0age                           | `0age.eth`
d1ll0n                         | `d1ll0n.eth`
transmissions11                | `t11s.eth`
Kartik                         | `slokh.eth`
LeFevre                        | `lefevre.eth`
Joseph Schiarizzi              | `CupOJoseph.eth`
Aspyn Palatnick                | `stuckinaboot.eth`
James Wenzel                   | `emo.eth`
Stephan Min                    | `stephanm.eth`
Ryan Ghods                     | `ralxz.eth`
0xPatissier                    |
pcaversaccio                   |
David Eiber                    |
hack3r-0m                      | `hack3r-0m.eth`
csanuragjain                   |
Diego Estevez                  | `antidiego.eth`
Chomtana                       | `chomtana.eth`
Saw-mon and Natalie            | `sawmonandnatalie.eth`
0xBeans                        | `0xBeans.eth`
0x4non                         | `punkdev.eth`
Laurence E. Day                | `norsefire.eth`
vectorized.eth                 | `vectorized.eth`
karmacoma                      | `karmacoma.eth`
horsefacts                     | `horsefacts.eth`
UncarvedBlock                  | `uncarvedblock.eth`
Zoraiz Mahmood                 | `zorz.eth`
William Poulin                 | `wpoulin.eth`
Rajiv Patel-O'Connor           | `rajivpoc.eth`
tserg                          | `tserg.eth`
cygaar                         | `cygaar.eth`
Meta0xNull                     | `meta0xnull.eth`
sach1r0                        |
gpersoon                       | `gpersoon.eth`
Matt Solomon                   | `msolomon.eth`
twojoy0                        |
Weikang Song                   | `weikangs.eth`
zer0dot                        | `zer0dot.eth`
Mudit Gupta                    | `mudit.eth`
ori_dabush                     |
leonardoalt                    | `leoalt.eth`
cmichel                        | `cmichel.eth`
Daniel Gelfand                 |
PraneshASP                     | `pranesh.eth`
JasperAlexander                | `jasperalexander.eth`
okkothejawa                    |
FlameHorizon                   |
vdrg                           |
Ellahi                         | `ellahi.eth`
zaz                            | `1zaz1.eth`
berndartmueller                | `berndartmueller.eth`
dmfxyz                         | `dmfxyz.eth`
daltoncoder                    | `dontkillrobots.eth`
0xf4ce                         | `0xf4ce.eth`
phaze                          | `phaze.eth`
hrkrshnn                       | `hrkrshnn.eth`
axic                           | `axic.eth`
leastwood                      | `leastwood.eth`
0xsanson                       | `sanson.eth`
blockdev                       | `blockd3v.eth`
dmitriia                       |
bokeh-eth                      |
>>>>>>> 67a49f69
<|MERGE_RESOLUTION|>--- conflicted
+++ resolved
@@ -1,63 +1,3 @@
-<<<<<<< HEAD
-# Seaport Contributors
-
-Contributor                    | ENS
------------------------------- | ------------------------------
-0age                           | `0age.eth`
-d1ll0n                         | `d1ll0n.eth`
-transmissions11                | `t11s.eth`
-Kartik                         | `slokh.eth`
-LeFevre                        | `lefevre.eth`
-Joseph Schiarizzi              | `CupOJoseph.eth`
-Aspyn Palatnick                | `stuckinaboot.eth`
-James Wenzel                   | `emo.eth`
-Stephan Min                    | `stephanm.eth`
-Ryan Ghods                     | `ralxz.eth`
-0xPatissier                    |
-pcaversaccio                   |
-David Eiber                    |
-hack3r-0m                      | `hack3r-0m.eth`
-csanuragjain                   |
-Diego Estevez                  | `antidiego.eth`
-Chomtana                       | `chomtana.eth`
-Saw-mon and Natalie            | `sawmonandnatalie.eth`
-0xBeans                        | `0xBeans.eth`
-0x4non                         | `punkdev.eth`
-Laurence E. Day                | `norsefire.eth`
-vectorized.eth                 | `vectorized.eth`
-karmacoma                      | `karmacoma.eth`
-horsefacts                     | `horsefacts.eth`
-UncarvedBlock                  | `uncarvedblock.eth`
-Zoraiz Mahmood                 | `zorz.eth`
-William Poulin                 | `wpoulin.eth`
-Rajiv Patel-O'Connor           | `rajivpoc.eth`
-tserg                          | `tserg.eth`
-cygaar                         | `cygaar.eth`
-Meta0xNull                     | `meta0xnull.eth`
-sach1r0                        |
-gpersoon                       | `gpersoon.eth`
-Matt Solomon                   | `msolomon.eth`
-twojoy0                        |
-Weikang Song                   | `weikangs.eth`
-zer0dot                        | `zer0dot.eth`
-Mudit Gupta                    | `mudit.eth`
-ori_dabush                     |
-leonardoalt                    | `leoalt.eth`
-cmichel                        | `cmichel.eth`
-Daniel Gelfand                 |
-PraneshASP                     | `pranesh.eth`
-JasperAlexander                |
-okkothejawa                    |
-FlameHorizon                   |
-vdrg                           |
-Ellahi                         | `ellahi.eth`
-zaz                            | `1zaz1.eth`
-berndartmueller                | `berndartmueller.eth`
-dmfxyz                         | `dmfxyz.eth`
-daltoncoder                    | `dontkillrobots.eth`
-0xf4ce                         | `0xf4ce.eth`
-phaze                          | `phaze.eth`
-=======
 # Seaport Contributors
 
 Contributor                    | ENS
@@ -122,5 +62,4 @@
 0xsanson                       | `sanson.eth`
 blockdev                       | `blockd3v.eth`
 dmitriia                       |
-bokeh-eth                      |
->>>>>>> 67a49f69
+bokeh-eth                      |