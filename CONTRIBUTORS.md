--- conflicted
+++ resolved
@@ -19,8 +19,5 @@
 Saw-mon and Natalie            | `sawmonandnatalie.eth`
 0x4non                         | `punkdev.eth`
 Laurence E. Day                | `norsefire.eth`
-<<<<<<< HEAD
 Zoraiz Mahmood                 | `zorz.eth`
-=======
-vectorized.eth                 | `vectorized.eth`
->>>>>>> 97b10361
+vectorized.eth                 | `vectorized.eth`