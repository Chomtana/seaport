--- conflicted
+++ resolved
@@ -40,9 +40,6 @@
 
 import "./ReferenceConsiderationConstants.sol";
 
-<<<<<<< HEAD
-import { OrderToHash, FulfillmentItemTypes } from "./ReferenceConsiderationStructs.sol";
-=======
 import { FulfillmentItemTypes, BasicFulfillmentHashes } from "./ReferenceConsiderationStructs.sol";
 
 // prettier-ignore
@@ -52,7 +49,6 @@
 } from "../../conduit/lib/ConduitStructs.sol";
 
 import { ConduitItemType } from "../../conduit/lib/ConduitEnums.sol";
->>>>>>> 5de74fc4
 
 /**
  * @title ReferenceConsiderationInternal
@@ -150,15 +146,6 @@
         // Write the offer to the Event SpentItem array
         SpentItem[] memory offer = new SpentItem[](1);
 
-        // Store ItemType/Token parameters in a struct in memory to avoid stack issues.
-        FulfillmentItemTypes memory fulfillmentItemTypes = FulfillmentItemTypes(
-            orderType,
-            receivedItemType,
-            additionalRecipientsItemType,
-            additionalRecipientsToken,
-            offeredItemType
-        );
-
         {
             /**
              * First, handle consideration items. Memory Layout:
@@ -181,37 +168,17 @@
              */
 
             // Load consideration item typehash from runtime and place on stack.
-<<<<<<< HEAD
-            bytes32 typeHash = _CONSIDERATION_ITEM_TYPEHASH;
-
-            // Create Consideration Item
-            ConsiderationItem
-                memory primaryConsiderationItem = ConsiderationItem(
-=======
             hashes.typeHash = _CONSIDERATION_ITEM_TYPEHASH;
 
             // Create Consideration Item
             ConsiderationItem memory primaryConsiderationItem = (
                 ConsiderationItem(
->>>>>>> 5de74fc4
                     fulfillmentItemTypes.receivedItemType,
                     parameters.considerationToken,
                     parameters.considerationIdentifier,
                     parameters.considerationAmount,
                     parameters.considerationAmount,
                     parameters.offerer
-<<<<<<< HEAD
-                );
-
-            // Array of all consideration item hashes
-            bytes32[] memory considerationHashes = new bytes32[](
-                parameters.totalOriginalAdditionalRecipients + 1
-            );
-            // Hash Contents
-            considerationHashes[0] = keccak256(
-                abi.encodePacked(
-                    typeHash,
-=======
                 )
             );
 
@@ -224,7 +191,6 @@
             hashes.considerationHashes[0] = keccak256(
                 abi.encode(
                     hashes.typeHash,
->>>>>>> 5de74fc4
                     primaryConsiderationItem.itemType,
                     primaryConsiderationItem.token,
                     primaryConsiderationItem.identifierOrCriteria,
@@ -233,16 +199,11 @@
                     primaryConsiderationItem.recipient
                 )
             );
-<<<<<<< HEAD
-
-            // Create ReceivedItem for Primary Consideration
-            // Array of Received Items for use with OrderFulfilled Event
-            ReceivedItem[] memory consideration = new ReceivedItem[](
-                parameters.additionalRecipients.length + 1
-            );
+
             ReceivedItem memory additionalReceivedItem;
             ConsiderationItem memory additionalRecipientItem;
 
+            // Create Received Item
             ReceivedItem memory primaryReceivedItem = ReceivedItem(
                 fulfillmentItemTypes.receivedItemType,
                 primaryConsiderationItem.token,
@@ -250,87 +211,7 @@
                 primaryConsiderationItem.endAmount,
                 primaryConsiderationItem.recipient
             );
-            // Add the primary consideration item to the
-            // OrderFulfilled ReceivedItem[]
-            consideration[0] = primaryReceivedItem;
-
-            // Additional Recipient Handling
-            uint256 totalOriginalAdditionalRecipients = parameters
-                .totalOriginalAdditionalRecipients;
-
-            for (
-                uint256 recipientCount = 0;
-                recipientCount < totalOriginalAdditionalRecipients;
-                recipientCount++
-            ) {
-                // Create a new consideration Item for each Additional Recipient
-                // Using the Primary Consideration as base.
-                additionalRecipientItem = ConsiderationItem(
-                    fulfillmentItemTypes.additionalRecipientsItemType,
-                    fulfillmentItemTypes.additionalRecipientsToken,
-                    primaryConsiderationItem.identifierOrCriteria,
-                    primaryConsiderationItem.startAmount,
-                    primaryConsiderationItem.endAmount,
-                    primaryConsiderationItem.recipient
-                );
-
-                // Calculate the EIP712 ConsiderationItem hash for
-                // each additional recipients
-                considerationHashes[recipientCount + 1] = keccak256(
-                    abi.encodePacked(
-                        typeHash,
-                        additionalRecipientItem.itemType,
-                        additionalRecipientItem.token,
-                        additionalRecipientItem.identifierOrCriteria,
-                        additionalRecipientItem.startAmount,
-                        additionalRecipientItem.endAmount,
-                        additionalRecipientItem.recipient
-                    )
-                );
-
-                // Create a Received Item for each additional recipients
-                additionalReceivedItem = ReceivedItem(
-                    fulfillmentItemTypes.additionalRecipientsItemType,
-                    fulfillmentItemTypes.additionalRecipientsToken,
-                    primaryReceivedItem.identifier,
-                    primaryReceivedItem.amount,
-                    primaryReceivedItem.recipient
-                );
-                // Add additonal received items to the
-                // OrderFulfilled ReceivedItem[]
-                consideration[recipientCount + 1] = additionalReceivedItem;
-            }
-
-            // The considerationItems array should now contain the
-            // Primary Consideration Item along with all additional recipients.
-
-            // The considerationHashes array now contains
-            // all consideration Item hashes.
-
-            // The consideration array now contains all receieved
-            // items for OrderFulfilled Event.
-
-            // Get hash of all consideration items
-            bytes32 receivedItemsHash = keccak256(
-                abi.encodePacked(considerationHashes)
-            );
-
-            // Get remainder of additionalRecipients
-            for (
-                uint256 additionalTips = totalOriginalAdditionalRecipients + 1;
-=======
-
-            ReceivedItem memory additionalReceivedItem;
-            ConsiderationItem memory additionalRecipientItem;
-
-            ReceivedItem memory primaryReceivedItem = ReceivedItem(
-                fulfillmentItemTypes.receivedItemType,
-                primaryConsiderationItem.token,
-                primaryConsiderationItem.identifierOrCriteria,
-                primaryConsiderationItem.endAmount,
-                primaryConsiderationItem.recipient
-            );
-            // Add the primary consideration item to the
+            // Add the Received Item to the
             // OrderFulfilled ReceivedItem[]
             consideration[0] = primaryReceivedItem;
 
@@ -363,7 +244,6 @@
                 }
 
                 // Create a new consideration Item for each Additional Recipient
-                // Using the Primary Consideration as base.
                 additionalRecipientItem = ConsiderationItem(
                     fulfillmentItemTypes.additionalRecipientsItemType,
                     fulfillmentItemTypes.additionalRecipientsToken,
@@ -389,7 +269,7 @@
             }
 
             // The considerationItems array should now contain the
-            // Primary Consideration Item along with all additional recipients.
+            // Primary Received Item along with all additional recipients.
 
             // The considerationHashes array now contains
             // all consideration Item hashes.
@@ -402,38 +282,35 @@
                 abi.encodePacked(hashes.considerationHashes)
             );
 
-            // Get remainder of additionalRecipients
+            // Get remainder of additionalRecipients for tips
             for (
                 uint256 additionalTips = parameters
-                    .totalOriginalAdditionalRecipients + 1;
->>>>>>> 5de74fc4
+                    .totalOriginalAdditionalRecipients;
                 additionalTips < parameters.additionalRecipients.length;
                 additionalTips++
             ) {
+                AdditionalRecipient memory additionalRecipient = (
+                    parameters.additionalRecipients[additionalTips]
+                );
+
                 additionalReceivedItem = ReceivedItem(
                     fulfillmentItemTypes.additionalRecipientsItemType,
                     fulfillmentItemTypes.additionalRecipientsToken,
-                    primaryReceivedItem.identifier,
-                    primaryReceivedItem.amount,
-                    primaryReceivedItem.recipient
+                    0,
+                    additionalRecipient.amount,
+                    additionalRecipient.recipient
                 );
                 // Add additonal received items to the
                 // OrderFulfilled ReceivedItem[]
                 consideration[additionalTips + 1] = additionalReceivedItem;
             }
-
-<<<<<<< HEAD
-            // Now let's handle the offer side.
-
-            // Place offer item typehash on the stack.
-            typeHash = _OFFER_ITEM_TYPEHASH;
-=======
+        }
+
         {
             // Now let's handle the offer side.
 
             // Place offer item typehash on the stack.
             hashes.typeHash = _OFFER_ITEM_TYPEHASH;
->>>>>>> 5de74fc4
 
             // Create Spent Item
             SpentItem memory offerItem = SpentItem(
@@ -443,31 +320,9 @@
                 parameters.offerAmount
             );
 
-<<<<<<< HEAD
-            // Write the offer to the Event SpentItem array
-            SpentItem[] memory offer = new SpentItem[](1);
             offer[0] = offerItem;
 
-            bytes32 offerItemHash = keccak256(
-                abi.encodePacked(
-                    typeHash,
-                    offerItem.itemType,
-                    offerItem.token,
-                    offerItem.identifier,
-                    offerItem.amount,
-                    offerItem.amount //Assembly uses OfferItem instead of SpentItem
-                )
-            );
-
-            bytes32[1] memory offerItemHashes = [offerItemHash];
-
-            bytes32 offerItemsHash = keccak256(
-                abi.encodePacked(offerItemHashes)
-            );
-
-=======
-            offer[0] = offerItem;
-
+            // Get the hash of the Spent Item, treated as an Offer Item.
             bytes32[1] memory offerItemHashes = [
                 keccak256(
                     abi.encode(
@@ -481,43 +336,17 @@
                 )
             ];
 
+            // Get hash of all Spent Items
             hashes.offerItemsHash = keccak256(
                 abi.encodePacked(offerItemHashes)
             );
         }
 
         {
->>>>>>> 5de74fc4
             // Create the OrderComponent in order to derive
             // the orderHash
 
             // Load order typehash from runtime code and place on stack.
-<<<<<<< HEAD
-            typeHash = _ORDER_TYPEHASH;
-
-            // Read offerer's current nonce from storage and place on the stack.
-            uint256 nonce = _nonces[parameters.offerer];
-            OrderToHash memory orderToHash = OrderToHash(
-                typeHash,
-                parameters.offerer,
-                parameters.zone,
-                offerItemsHash,
-                receivedItemsHash,
-                fulfillmentItemTypes.orderType,
-                parameters.startTime,
-                parameters.endTime,
-                parameters.zoneHash,
-                parameters.salt,
-                parameters.offererConduitKey,
-                nonce
-            );
-
-            orderHash = keccak256(abi.encode(orderToHash));
-
-            // Emit Event
-            emit OrderFulfilled(
-                orderHash,
-=======
             hashes.typeHash = _ORDER_TYPEHASH;
 
             hashes.orderHash = _hashOrder(
@@ -529,7 +358,6 @@
             // Emit Event
             emit OrderFulfilled(
                 hashes.orderHash,
->>>>>>> 5de74fc4
                 parameters.offerer,
                 parameters.zone,
                 msg.sender,
@@ -541,7 +369,7 @@
         _assertRestrictedBasicOrderValidity(
             hashes.orderHash,
             parameters.zoneHash,
-            fulfillmentItemTypes.orderType,
+            orderType,
             parameters.offerer,
             parameters.zone
         );
@@ -1272,10 +1100,6 @@
                         true // round up
                     )
                 );
-                // TODO: Stack too deep
-                //considerationItem.startAmount = amount;
-                //considerationItem.endAmount = uint256(uint160(address(considerationItem.recipient)));
-
                 // TODO: Stack too deep
                 //considerationItem.startAmount = amount;
                 //considerationItem.endAmount = uint256(uint160(address(considerationItem.recipient)));
